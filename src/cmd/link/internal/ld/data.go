--- conflicted
+++ resolved
@@ -120,8 +120,6 @@
 
 }
 
-<<<<<<< HEAD
-=======
 // foldSubSymbolOffset computes the offset of symbol s to its top-level outer
 // symbol. Returns the top-level symbol and the offset.
 // This is used in generating external relocations.
@@ -136,7 +134,6 @@
 	return s, off
 }
 
->>>>>>> 1667b357
 // relocsym resolve relocations in "s", updating the symbol's content
 // in "P".
 // The main loop walks through the list of relocations attached to "s"
@@ -153,18 +150,12 @@
 //
 // This is a performance-critical function for the linker; be careful
 // to avoid introducing unnecessary allocations in the main loop.
-<<<<<<< HEAD
-func relocsym(target *Target, ldr *loader.Loader, err *ErrorReporter, syms *ArchSyms, s loader.Sym, P []byte) {
-=======
 func (st *relocSymState) relocsym(s loader.Sym, P []byte) {
 	ldr := st.ldr
->>>>>>> 1667b357
 	relocs := ldr.Relocs(s)
 	if relocs.Count() == 0 {
 		return
 	}
-<<<<<<< HEAD
-=======
 	target := st.target
 	syms := st.syms
 	var extRelocs []loader.ExtReloc
@@ -173,30 +164,19 @@
 		// relocs will require an external reloc
 		extRelocs = st.preallocExtRelocSlice(relocs.Count())
 	}
->>>>>>> 1667b357
 	for ri := 0; ri < relocs.Count(); ri++ {
 		r := relocs.At2(ri)
 		off := r.Off()
 		siz := int32(r.Siz())
 		rs := r.Sym()
-<<<<<<< HEAD
-		if rs != 0 {
-			rs = ldr.ResolveABIAlias(rs)
-		}
-=======
 		rs = ldr.ResolveABIAlias(rs)
->>>>>>> 1667b357
 		rt := r.Type()
 		if off < 0 || off+siz > int32(len(P)) {
 			rname := ""
 			if rs != 0 {
 				rname = ldr.SymName(rs)
 			}
-<<<<<<< HEAD
-			err.Errorf(s, "invalid relocation %s: %d+%d not in [%d,%d)", rname, off, siz, 0, len(P))
-=======
 			st.err.Errorf(s, "invalid relocation %s: %d+%d not in [%d,%d)", rname, off, siz, 0, len(P))
->>>>>>> 1667b357
 			continue
 		}
 
@@ -218,11 +198,7 @@
 					continue
 				}
 			} else {
-<<<<<<< HEAD
-				err.errorUnresolved(ldr, s, rs)
-=======
 				st.err.errorUnresolved(ldr, s, rs)
->>>>>>> 1667b357
 				continue
 			}
 		}
@@ -238,30 +214,17 @@
 		// shared libraries, and Solaris, Darwin and AIX need it always
 		if !target.IsSolaris() && !target.IsDarwin() && !target.IsAIX() && rs != 0 && rst == sym.SDYNIMPORT && !target.IsDynlinkingGo() && !ldr.AttrSubSymbol(rs) {
 			if !(target.IsPPC64() && target.IsExternal() && ldr.SymName(rs) == ".TOC.") {
-<<<<<<< HEAD
-				err.Errorf(s, "unhandled relocation for %s (type %d (%s) rtype %d (%s))", ldr.SymName(rs), rst, rst, rt, sym.RelocName(target.Arch, rt))
-			}
-		}
-		if rs != 0 && rst != sym.STLSBSS && rt != objabi.R_WEAKADDROFF && rt != objabi.R_METHODOFF && !ldr.AttrReachable(rs) {
-			err.Errorf(s, "unreachable sym in relocation: %s", ldr.SymName(rs))
-=======
 				st.err.Errorf(s, "unhandled relocation for %s (type %d (%s) rtype %d (%s))", ldr.SymName(rs), rst, rst, rt, sym.RelocName(target.Arch, rt))
 			}
 		}
 		if rs != 0 && rst != sym.STLSBSS && rt != objabi.R_WEAKADDROFF && rt != objabi.R_METHODOFF && !ldr.AttrReachable(rs) {
 			st.err.Errorf(s, "unreachable sym in relocation: %s", ldr.SymName(rs))
->>>>>>> 1667b357
 		}
 
 		var rr loader.ExtReloc
 		needExtReloc := false // will set to true below in case it is needed
 		if target.IsExternal() {
-<<<<<<< HEAD
-			panic("external linking not implemented")
-			//r.InitExt()
-=======
 			rr.Idx = ri
->>>>>>> 1667b357
 		}
 
 		// TODO(mundaym): remove this special case - see issue 14218.
@@ -280,40 +243,6 @@
 		var o int64
 		switch rt {
 		default:
-<<<<<<< HEAD
-			panic("not implemented")
-			//switch siz {
-			//default:
-			//	err.Errorf(s, "bad reloc size %#x for %s", uint32(siz), ldr.SymName(rs))
-			//case 1:
-			//	o = int64(P[off])
-			//case 2:
-			//	o = int64(target.Arch.ByteOrder.Uint16(P[off:]))
-			//case 4:
-			//	o = int64(target.Arch.ByteOrder.Uint32(P[off:]))
-			//case 8:
-			//	o = int64(target.Arch.ByteOrder.Uint64(P[off:]))
-			//}
-			//if out, ok := thearch.Archreloc(ldr, target, syms, &r, s, o); ok {
-			//	o = out
-			//} else {
-			//	err.Errorf(s, "unknown reloc to %v: %d (%s)", ldr.SymName(rs), rt, sym.RelocName(target.Arch, rt))
-			//}
-		case objabi.R_TLS_LE:
-			//if target.IsExternal() && target.IsElf() {
-			//	r.Done = false
-			//	if r.Sym == nil {
-			//		r.Sym = syms.Tlsg
-			//	}
-			//	r.Xsym = r.Sym
-			//	r.Xadd = r.Add
-			//	o = 0
-			//	if !target.IsAMD64() {
-			//		o = r.Add
-			//	}
-			//	break
-			//}
-=======
 			switch siz {
 			default:
 				st.err.Errorf(s, "bad reloc size %#x for %s", uint32(siz), ldr.SymName(rs))
@@ -360,7 +289,6 @@
 				}
 				break
 			}
->>>>>>> 1667b357
 
 			if target.IsElf() && target.IsARM() {
 				// On ELF ARM, the thread pointer is 8 bytes before
@@ -379,21 +307,6 @@
 				log.Fatalf("unexpected R_TLS_LE relocation for %v", target.HeadType)
 			}
 		case objabi.R_TLS_IE:
-<<<<<<< HEAD
-			//if target.IsExternal() && target.IsElf() {
-			//	r.Done = false
-			//	if r.Sym == nil {
-			//		r.Sym = syms.Tlsg
-			//	}
-			//	r.Xsym = r.Sym
-			//	r.Xadd = r.Add
-			//	o = 0
-			//	if !target.IsAMD64() {
-			//		o = r.Add
-			//	}
-			//	break
-			//}
-=======
 			if target.IsExternal() && target.IsElf() {
 				needExtReloc = true
 				rr.Xsym = rs
@@ -407,7 +320,6 @@
 				}
 				break
 			}
->>>>>>> 1667b357
 			if target.IsPIE() && target.IsElf() {
 				// We are linking the final executable, so we
 				// can optimize any TLS IE relocation to LE.
@@ -420,44 +332,6 @@
 				log.Fatalf("cannot handle R_TLS_IE (sym %s) when linking internally", ldr.SymName(s))
 			}
 		case objabi.R_ADDR:
-<<<<<<< HEAD
-			//if target.IsExternal() && r.Sym.Type != sym.SCONST {
-			//	r.Done = false
-			//
-			//	// set up addend for eventual relocation via outer symbol.
-			//	rs := r.Sym
-			//
-			//	r.Xadd = r.Add
-			//	for rs.Outer != nil {
-			//		r.Xadd += Symaddr(rs) - Symaddr(rs.Outer)
-			//		rs = rs.Outer
-			//	}
-			//
-			//	if rs.Type != sym.SHOSTOBJ && rs.Type != sym.SDYNIMPORT && rs.Type != sym.SUNDEFEXT && rs.Sect == nil {
-			//		Errorf(s, "missing section for relocation target %s", rs.Name)
-			//	}
-			//	r.Xsym = rs
-			//
-			//	o = r.Xadd
-			//	if target.IsElf() {
-			//		if target.IsAMD64() {
-			//			o = 0
-			//		}
-			//	} else if target.IsDarwin() {
-			//		if rs.Type != sym.SHOSTOBJ {
-			//			o += Symaddr(rs)
-			//		}
-			//	} else if target.IsWindows() {
-			//		// nothing to do
-			//	} else if target.IsAIX() {
-			//		o = Symaddr(r.Sym) + r.Add
-			//	} else {
-			//		Errorf(s, "unhandled pcrel relocation to %s on %v", rs.Name, target.HeadType)
-			//	}
-			//
-			//	break
-			//}
-=======
 			if target.IsExternal() && rst != sym.SCONST {
 				needExtReloc = true
 
@@ -490,7 +364,6 @@
 
 				break
 			}
->>>>>>> 1667b357
 
 			// On AIX, a second relocation must be done by the loader,
 			// as section addresses can change once loaded.
@@ -503,10 +376,7 @@
 				// symbol which isn't in .data. However, as .text has the
 				// same address once loaded, this is possible.
 				if ldr.SymSect(s).Seg == &Segdata {
-<<<<<<< HEAD
-=======
 					panic("not implemented")
->>>>>>> 1667b357
 					//Xcoffadddynrel(target, ldr, err, s, &r) // XXX
 				}
 			}
@@ -519,50 +389,11 @@
 			// Instead of special casing only amd64, we treat this as an error on all
 			// 64-bit architectures so as to be future-proof.
 			if int32(o) < 0 && target.Arch.PtrSize > 4 && siz == 4 {
-<<<<<<< HEAD
-				err.Errorf(s, "non-pc-relative relocation address for %s is too big: %#x (%#x + %#x)", ldr.SymName(rs), uint64(o), ldr.SymValue(rs), r.Add())
-=======
 				st.err.Errorf(s, "non-pc-relative relocation address for %s is too big: %#x (%#x + %#x)", ldr.SymName(rs), uint64(o), ldr.SymValue(rs), r.Add())
->>>>>>> 1667b357
 				errorexit()
 			}
 		case objabi.R_DWARFSECREF:
 			if ldr.SymSect(rs) == nil {
-<<<<<<< HEAD
-				err.Errorf(s, "missing DWARF section for relocation target %s", ldr.SymName(rs))
-			}
-
-			//if target.IsExternal() {
-			//	r.Done = false
-			//
-			//	// On most platforms, the external linker needs to adjust DWARF references
-			//	// as it combines DWARF sections. However, on Darwin, dsymutil does the
-			//	// DWARF linking, and it understands how to follow section offsets.
-			//	// Leaving in the relocation records confuses it (see
-			//	// https://golang.org/issue/22068) so drop them for Darwin.
-			//	if target.IsDarwin() {
-			//		r.Done = true
-			//	}
-			//
-			//	// PE code emits IMAGE_REL_I386_SECREL and IMAGE_REL_AMD64_SECREL
-			//	// for R_DWARFSECREF relocations, while R_ADDR is replaced with
-			//	// IMAGE_REL_I386_DIR32, IMAGE_REL_AMD64_ADDR64 and IMAGE_REL_AMD64_ADDR32.
-			//	// Do not replace R_DWARFSECREF with R_ADDR for windows -
-			//	// let PE code emit correct relocations.
-			//	if !target.IsWindows() {
-			//		r.Type = objabi.R_ADDR
-			//	}
-			//
-			//	r.Xsym = r.Sym.Sect.Sym
-			//	r.Xadd = r.Add + Symaddr(r.Sym) - int64(r.Sym.Sect.Vaddr)
-			//
-			//	o = r.Xadd
-			//	if target.IsElf() && target.IsAMD64() {
-			//		o = 0
-			//	}
-			//	break
-			//}
-=======
 				st.err.Errorf(s, "missing DWARF section for relocation target %s", ldr.SymName(rs))
 			}
 
@@ -587,7 +418,6 @@
 				}
 				break
 			}
->>>>>>> 1667b357
 			o = ldr.SymValue(rs) + r.Add() - int64(ldr.SymSect(rs).Vaddr)
 		case objabi.R_WEAKADDROFF, objabi.R_METHODOFF:
 			if !ldr.AttrReachable(rs) {
@@ -610,80 +440,6 @@
 
 		// r.Sym() can be 0 when CALL $(constant) is transformed from absolute PC to relative PC call.
 		case objabi.R_GOTPCREL:
-<<<<<<< HEAD
-			//if target.IsDynlinkingGo() && target.IsDarwin() && r.Sym != nil && r.Sym.Type != sym.SCONST {
-			//	r.Done = false
-			//	r.Xadd = r.Add
-			//	r.Xadd -= int64(r.Siz) // relative to address after the relocated chunk
-			//	r.Xsym = r.Sym
-			//
-			//	o = r.Xadd
-			//	o += int64(r.Siz)
-			//	break
-			//}
-			fallthrough
-		case objabi.R_CALL, objabi.R_PCREL:
-			//if target.IsExternal() && r.Sym != nil && r.Sym.Type == sym.SUNDEFEXT {
-			//	// pass through to the external linker.
-			//	r.Done = false
-			//	r.Xadd = 0
-			//	if target.IsElf() {
-			//		r.Xadd -= int64(r.Siz)
-			//	}
-			//	r.Xsym = r.Sym
-			//	o = 0
-			//	break
-			//}
-			//if target.IsExternal() && r.Sym != nil && r.Sym.Type != sym.SCONST && (r.Sym.Sect != s.Sect || r.Type == objabi.R_GOTPCREL) {
-			//	r.Done = false
-			//
-			//	// set up addend for eventual relocation via outer symbol.
-			//	rs := r.Sym
-			//
-			//	r.Xadd = r.Add
-			//	for rs.Outer != nil {
-			//		r.Xadd += Symaddr(rs) - Symaddr(rs.Outer)
-			//		rs = rs.Outer
-			//	}
-			//
-			//	r.Xadd -= int64(r.Siz) // relative to address after the relocated chunk
-			//	if rs.Type != sym.SHOSTOBJ && rs.Type != sym.SDYNIMPORT && rs.Sect == nil {
-			//		Errorf(s, "missing section for relocation target %s", rs.Name)
-			//	}
-			//	r.Xsym = rs
-			//
-			//	o = r.Xadd
-			//	if target.IsElf() {
-			//		if target.IsAMD64() {
-			//			o = 0
-			//		}
-			//	} else if target.IsDarwin() {
-			//		if r.Type == objabi.R_CALL {
-			//			if target.IsExternal() && rs.Type == sym.SDYNIMPORT {
-			//				if target.IsAMD64() {
-			//					// AMD64 dynamic relocations are relative to the end of the relocation.
-			//					o += int64(r.Siz)
-			//				}
-			//			} else {
-			//				if rs.Type != sym.SHOSTOBJ {
-			//					o += int64(uint64(Symaddr(rs)) - rs.Sect.Vaddr)
-			//				}
-			//				o -= int64(r.Off) // relative to section offset, not symbol
-			//			}
-			//		} else {
-			//			o += int64(r.Siz)
-			//		}
-			//	} else if target.IsWindows() && target.IsAMD64() { // only amd64 needs PCREL
-			//		// PE/COFF's PC32 relocation uses the address after the relocated
-			//		// bytes as the base. Compensate by skewing the addend.
-			//		o += int64(r.Siz)
-			//	} else {
-			//		Errorf(s, "unhandled pcrel relocation to %s on %v", rs.Name, target.HeadType)
-			//	}
-			//
-			//	break
-			//}
-=======
 			if target.IsDynlinkingGo() && target.IsDarwin() && rs != 0 && rst != sym.SCONST {
 				needExtReloc = true
 				rr.Xadd = r.Add()
@@ -752,7 +508,6 @@
 
 				break
 			}
->>>>>>> 1667b357
 
 			o = 0
 			if rs != 0 {
@@ -765,16 +520,6 @@
 
 		case objabi.R_XCOFFREF:
 			if !target.IsAIX() {
-<<<<<<< HEAD
-				err.Errorf(s, "find XCOFF R_REF on non-XCOFF files")
-			}
-			if !target.IsExternal() {
-				err.Errorf(s, "find XCOFF R_REF with internal linking")
-			}
-			//r.Xsym = r.Sym
-			//r.Xadd = r.Add
-			//r.Done = false
-=======
 				st.err.Errorf(s, "find XCOFF R_REF on non-XCOFF files")
 			}
 			if !target.IsExternal() {
@@ -783,7 +528,6 @@
 			needExtReloc = true
 			rr.Xsym = rs
 			rr.Xadd = r.Add()
->>>>>>> 1667b357
 
 			// This isn't a real relocation so it must not update
 			// its offset value.
@@ -792,7 +536,12 @@
 		case objabi.R_DWARFFILEREF:
 			// We don't renumber files in dwarf.go:writelines anymore.
 			continue
-<<<<<<< HEAD
+
+		case objabi.R_CONST:
+			o = r.Add()
+
+		case objabi.R_GOTOFF:
+			o = ldr.SymValue(rs) + r.Add() - ldr.SymValue(syms.GOT2)
 		}
 
 		//if target.IsPPC64() || target.IsS390X() {
@@ -804,54 +553,22 @@
 
 		switch siz {
 		default:
-			err.Errorf(s, "bad reloc size %#x for %s", uint32(siz), ldr.SymName(rs))
-=======
-
-		case objabi.R_CONST:
-			o = r.Add()
-
-		case objabi.R_GOTOFF:
-			o = ldr.SymValue(rs) + r.Add() - ldr.SymValue(syms.GOT2)
-		}
-
-		//if target.IsPPC64() || target.IsS390X() {
-		//	r.InitExt()
-		//	if r.Variant != sym.RV_NONE {
-		//		o = thearch.Archrelocvariant(ldr, target, syms, &r, s, o)
-		//	}
-		//}
-
-		switch siz {
-		default:
 			st.err.Errorf(s, "bad reloc size %#x for %s", uint32(siz), ldr.SymName(rs))
->>>>>>> 1667b357
 		case 1:
 			P[off] = byte(int8(o))
 		case 2:
 			if o != int64(int16(o)) {
-<<<<<<< HEAD
-				err.Errorf(s, "relocation address for %s is too big: %#x", ldr.SymName(rs), o)
-=======
 				st.err.Errorf(s, "relocation address for %s is too big: %#x", ldr.SymName(rs), o)
->>>>>>> 1667b357
 			}
 			target.Arch.ByteOrder.PutUint16(P[off:], uint16(o))
 		case 4:
 			if rt == objabi.R_PCREL || rt == objabi.R_CALL {
 				if o != int64(int32(o)) {
-<<<<<<< HEAD
-					err.Errorf(s, "pc-relative relocation address for %s is too big: %#x", ldr.SymName(rs), o)
-				}
-			} else {
-				if o != int64(int32(o)) && o != int64(uint32(o)) {
-					err.Errorf(s, "non-pc-relative relocation address for %s is too big: %#x", ldr.SymName(rs), uint64(o))
-=======
 					st.err.Errorf(s, "pc-relative relocation address for %s is too big: %#x", ldr.SymName(rs), o)
 				}
 			} else {
 				if o != int64(int32(o)) && o != int64(uint32(o)) {
 					st.err.Errorf(s, "non-pc-relative relocation address for %s is too big: %#x", ldr.SymName(rs), uint64(o))
->>>>>>> 1667b357
 				}
 			}
 			target.Arch.ByteOrder.PutUint32(P[off:], uint32(o))
@@ -934,41 +651,25 @@
 	wg.Add(3)
 	go func() {
 		if !ctxt.IsWasm() { // On Wasm, text relocations are applied in Asmb2.
-<<<<<<< HEAD
-			for _, s := range ctxt.Textp2 {
-				relocsym(target, ldr, reporter, syms, s, ldr.OutData(s))
-=======
 			st := ctxt.makeRelocSymState()
 			for _, s := range ctxt.Textp2 {
 				st.relocsym(s, ldr.OutData(s))
->>>>>>> 1667b357
 			}
 		}
 		wg.Done()
 	}()
 	go func() {
-<<<<<<< HEAD
-		for _, s := range ctxt.datap2 {
-			relocsym(target, ldr, reporter, syms, s, ldr.OutData(s))
-=======
 		st := ctxt.makeRelocSymState()
 		for _, s := range ctxt.datap2 {
 			st.relocsym(s, ldr.OutData(s))
->>>>>>> 1667b357
 		}
 		wg.Done()
 	}()
 	go func() {
-<<<<<<< HEAD
-		for _, si := range dwarfp2 {
-			for _, s := range si.syms {
-				relocsym(target, ldr, reporter, syms, s, ldr.OutData(s))
-=======
 		st := ctxt.makeRelocSymState()
 		for _, si := range dwarfp2 {
 			for _, s := range si.syms {
 				st.relocsym(s, ldr.OutData(s))
->>>>>>> 1667b357
 			}
 		}
 		wg.Done()
@@ -1063,11 +764,7 @@
 			// It's expected that some relocations will be done
 			// later by relocsym (R_TLS_LE, R_ADDROFF), so
 			// don't worry if Adddynrel returns false.
-<<<<<<< HEAD
-			thearch.Adddynrel2(target, ldr, syms, s, &r, ri)
-=======
 			thearch.Adddynrel2(target, ldr, syms, s, r, ri)
->>>>>>> 1667b357
 			continue
 		}
 
@@ -1076,11 +773,7 @@
 			if rSym != 0 && !ldr.AttrReachable(rSym) {
 				ctxt.Errorf(s, "dynamic relocation to unreachable symbol %s", ldr.SymName(rSym))
 			}
-<<<<<<< HEAD
-			if !thearch.Adddynrel2(target, ldr, syms, s, &r, ri) {
-=======
 			if !thearch.Adddynrel2(target, ldr, syms, s, r, ri) {
->>>>>>> 1667b357
 				ctxt.Errorf(s, "unsupported dynamic relocation for symbol %s (type=%d (%s) stype=%d (%s))", ldr.SymName(rSym), r.Type(), sym.RelocName(ctxt.Arch, r.Type()), ldr.SymType(rSym), ldr.SymType(rSym))
 			}
 		}
@@ -1743,25 +1436,12 @@
 	// Move any RO data with relocations to a separate section.
 	state.makeRelroForSharedLib2(ctxt)
 
-<<<<<<< HEAD
-	// Set explicit alignment here, so as to avoid having to update
-	// symbol alignment in doDataSect2, which would cause a concurrent
-	// map read/write violation.
-	// NOTE: this needs to be done after dynreloc2, where symbol size
-	// may change.
-	for _, list := range state.data2 {
-		for _, s := range list {
-			state.symalign2(s)
-		}
-	}
-=======
 	// Set alignment for the symbol with the largest known index,
 	// so as to trigger allocation of the loader's internal
 	// alignment array. This will avoid data races in the parallel
 	// section below.
 	lastSym := loader.Sym(ldr.NSym() - 1)
 	ldr.SetSymAlign(lastSym, ldr.SymAlign(lastSym))
->>>>>>> 1667b357
 
 	// Sort symbols.
 	var wg sync.WaitGroup
@@ -2292,13 +1972,6 @@
 	}
 }
 
-<<<<<<< HEAD
-func (state *dodataState) dodataSect2(ctxt *Link, symn sym.SymKind, syms []loader.Sym) (result []loader.Sym, maxAlign int32) {
-	var head, tail loader.Sym
-	ldr := ctxt.loader
-	for _, s := range syms {
-		ss := ldr.SymSize(s)
-=======
 type symNameSize struct {
 	name string
 	sz   int64
@@ -2312,7 +1985,6 @@
 	for k, s := range syms {
 		ss := ldr.SymSize(s)
 		sl[k] = symNameSize{name: ldr.SymName(s), sz: ss, sym: s}
->>>>>>> 1667b357
 		ds := int64(len(ldr.Data(s)))
 		switch {
 		case ss < ds:
@@ -2345,13 +2017,8 @@
 	checkSize := symn != sym.SELFGOT
 
 	// Perform the sort.
-<<<<<<< HEAD
-	sort.Slice(syms, func(i, j int) bool {
-		si, sj := syms[i], syms[j]
-=======
 	sort.Slice(sl, func(i, j int) bool {
 		si, sj := sl[i].sym, sl[j].sym
->>>>>>> 1667b357
 		switch {
 		case si == head, sj == tail:
 			return true
@@ -2359,40 +2026,24 @@
 			return false
 		}
 		if checkSize {
-<<<<<<< HEAD
-			isz := ldr.SymSize(si)
-			jsz := ldr.SymSize(sj)
-=======
 			isz := sl[i].sz
 			jsz := sl[j].sz
->>>>>>> 1667b357
 			if isz != jsz {
 				return isz < jsz
 			}
 		}
-<<<<<<< HEAD
-		iname := ldr.SymName(si)
-		jname := ldr.SymName(sj)
-=======
 		iname := sl[i].name
 		jname := sl[j].name
->>>>>>> 1667b357
 		if iname != jname {
 			return iname < jname
 		}
 		return si < sj
 	})
 
-<<<<<<< HEAD
-	// Reap alignment.
-	for k := range syms {
-		s := syms[k]
-=======
 	// Set alignment, construct result
 	syms = syms[:0]
 	for k := range sl {
 		s := sl[k].sym
->>>>>>> 1667b357
 		if s != head && s != tail {
 			align := state.symalign2(s)
 			if maxAlign < align {
@@ -2935,13 +2586,7 @@
 	if err != nil {
 		log.Fatalf("NewWriterLevel failed: %s", err)
 	}
-<<<<<<< HEAD
-	target := &ctxt.Target
-	reporter := &ctxt.ErrorReporter
-	archSyms := &ctxt.ArchSyms
-=======
 	st := ctxt.makeRelocSymState()
->>>>>>> 1667b357
 	for _, s := range syms {
 		// Symbol data may be read-only. Apply relocations in a
 		// temporary buffer, and immediately write it out.
@@ -2951,11 +2596,7 @@
 			relocbuf = append(relocbuf[:0], P...)
 			P = relocbuf
 		}
-<<<<<<< HEAD
-		relocsym(target, ldr, reporter, archSyms, s, P)
-=======
 		st.relocsym(s, P)
->>>>>>> 1667b357
 		if _, err := z.Write(P); err != nil {
 			log.Fatalf("compression failed: %s", err)
 		}
